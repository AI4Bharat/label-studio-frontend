{
  "name": "@heartexlabs/label-studio",
  "version": "1.4.0",
  "description": "Data Labeling Tool that is backend agnostic and can be embedded into your applications",
  "homepage": "https://labelstud.io",
  "author": {
    "name": "Heartex Labs",
    "url": "https://github.com/heartexlabs"
  },
  "license": "Apache-2.0",
  "repository": {
    "type": "git",
    "url": "https://github.com/heartexlabs/label-studio-frontend.git"
  },
  "browser": "build/static/js/main.js",
  "main": "build/static/js/main.js",
  "files": [
    "build/",
    "images/",
    "CODE_OF_CONDUCT.md",
    "CONTRIBUTING.md"
  ],
  "size-limit": [
    {
      "path": "build/static/js/*.js"
    }
  ],
  "devDependencies": {
    "@babel/core": "^7.12.17",
    "@babel/plugin-proposal-class-properties": "^7.12.13",
    "@babel/plugin-proposal-nullish-coalescing-operator": "^7.12.13",
    "@babel/plugin-proposal-optional-chaining": "^7.12.17",
    "@babel/plugin-transform-modules-commonjs": "^7.15.4",
    "@babel/plugin-transform-react-jsx": "^7.16.0",
    "@babel/plugin-transform-runtime": "^7.12.17",
    "@babel/preset-env": "^7.12.17",
    "@babel/preset-react": "^7.12.13",
    "@babel/preset-typescript": "^7.13.0",
    "@babel/runtime": "^7.12.18",
    "@svgr/webpack": "^5.5.0",
    "@types/chroma-js": "^2.1.3",
    "@types/jest": "^27.0.1",
    "@types/keymaster": "^1.6.30",
    "@types/react-dom": "^17.0.11",
    "@types/strman": "^2.0.0",
    "@typescript-eslint/eslint-plugin": "^4.20.0",
    "@typescript-eslint/parser": "^4.20.0",
    "antd": "^4.3.3",
    "array-move": "^1.0.0",
    "babel-jest": "^27.1.1",
    "babel-loader": "^8.2.2",
    "babel-plugin-import": "^1.13.0",
    "babel-plugin-remove-webpack": "^1.1.0",
    "babel-plugin-transform-class-properties": "^6.24.1",
    "babel-preset-env": "^1.7.0",
    "babel-preset-react": "^6.24.1",
    "chroma-js": "^2.1.1",
    "codeceptjs": "^3.1.3",
    "css-loader": "^5.0.2",
    "css-minimizer-webpack-plugin": "^3.0.2",
    "date-fns": "^2.20.1",
    "dotenv-defaults": "^2.0.2",
    "dotenv-webpack": "^7.0.2",
    "emoji-regex": "^7.0.3",
    "enzyme": "^3.11.0",
    "enzyme-adapter-react-16": "^1.15.2",
    "enzyme-to-json": "^3.5.0",
    "eslint": "^7.23.0",
    "eslint-plugin-codeceptjs": "^1.3.0",
    "eslint-plugin-prettier": "^3.1.3",
    "eslint-plugin-react": "^7.23.1",
    "eslint-webpack-plugin": "^3.0.1",
    "html-webpack-plugin": "^5.3.1",
    "husky": "^3.1.0",
    "identity-obj-proxy": "^3.0.0",
    "insert-after": "^0.1.4",
    "jest": "^27.1.1",
    "jsdoc-to-markdown": "^5.0.3",
    "keymaster": "*",
    "konva": "^8.1.3",
    "lint-staged": "^9.5.0",
    "lodash.get": "^4.4.0",
    "lodash.ismatch": "^4.4.0",
    "lodash.throttle": "^4.1.1",
    "mini-css-extract-plugin": "^1.4.0",
    "mobx": "^5.15.4",
    "mobx-react": "^6",
    "mobx-state-tree": "^3.16.0",
    "nanoid": "^2.1.11",
    "node-fetch": "^2.6.1",
    "node-sass": "^6.0.1",
    "pleasejs": "^0.4.2",
    "prettier": "^1.19.1",
    "puppeteer": "^3.3.0",
    "raw-loader": "^4.0.2",
    "react": "^17.0.2",
    "react-dom": "^17.0.2",
    "react-hot-loader": "^4.13.0",
    "react-konva": "^17.0.2-0",
    "react-rating": "^1.6.2",
    "react-sortable-hoc": "^1.11.0",
    "react-test-renderer": "^16.13.1",
    "react-virtualized-auto-sizer": "^1.0.3",
    "sass": "^1.32.12",
    "sass-loader": "^11.0.1",
    "size-limit": "^4.6.0",
    "source-map-loader": "^2.0.1",
    "speed-measure-webpack-plugin": "^1.5.0",
    "string.prototype.matchall": "^4.0.2",
    "strman": "^2.0.1",
    "stylus": "^0.54.8",
    "stylus-loader": "^5.0.0",
    "svg.js": "^2.7.0",
    "terser-webpack-plugin": "^5.1.1",
    "ts-jest": "^27.0.5",
    "typescript": "^4.2.3",
    "url-loader": "^4.1.1",
    "wavesurfer.js": "^3.3.3",
    "webpack": "^5.30.0",
    "webpack-cli": "^4.6.0",
    "webpack-dev-server": "^4.2.1",
    "xml-loader": "^1.2.1",
    "xml2js": "^0.4.23",
    "xpath-range": "^1.1.1"
  },
  "scripts": {
    "build-bundle": "npm run build:final",
    "build-notsourcemap": "GENERATE_SOURCEMAP=false npm run build",
    "build:final": "BUILD_NO_CHUNKS=true npm run build",
    "build:no-hash": "BUILD_NO_HASH=true BUILD_NO_CHUNKS=true npm run build",
    "build:module": "BUILD_MODULE=true npm run build:no-hash",
    "build": "npx webpack",
    "watch": "npx webpack --watch",
    "copy-examples": "bash scripts/copy.sh",
    "eject": "react-scripts eject",
    "docs:generate": "node scripts/create-docs.js",
    "lint:write": "eslint --debug src/ --fix",
    "lint": "eslint --debug src/",
    "prepublishOnly": "npm run test && npm run build:final",
    "prettier-styles": "prettier --write src/**/*.{css,scss}",
    "prettier": "prettier --write src/**/*.js",
    "size": "npm run build && size-limit",
    "start": "npm run copy-examples && node dev-server.js",
    "test:e2e": "cd e2e && npx codeceptjs run",
    "test:e2e:headless": "cd e2e && HEADLESS=true npx codeceptjs run",
    "test:coverage": "npm test -- --coverage",
    "test:watch": "react-scripts test",
    "test": "npx jest src"
  },
  "husky": {
    "hooks": {
      "pre-commit": "lint-staged",
      "post-checkout": "bash scripts/copy.sh"
    }
  },
  "lint-staged": {
    "*.(js|ts|tsx)": [
      "eslint --fix --quiet",
      "git add"
    ]
  },
  "browserslist": {
    "production": [
      ">0.2%",
      "not dead",
      "not ie <= 11",
      "not op_mini all"
    ],
    "development": [
      "last 1 chrome version",
      "last 1 firefox version",
      "last 1 safari version"
    ]
  },
  "babel": {
    "env": {
      "test": {
        "presets": [
          [
            "@babel/preset-env",
            {
              "targets": {
                "node": "current"
              }
            }
          ],
          [
            "@babel/preset-react",
            {
              "runtime": "automatic"
            }
          ],
          "@babel/preset-typescript"
        ],
        "plugins": [
          [
            "@babel/plugin-transform-react-jsx",
            {
              "runtime": "automatic"
            }
          ]
        ]
      }
    }
  },
  "keywords": [
    "image-annotation",
    "annotation-tool",
    "annotation",
    "labeling",
    "labeling-tool",
    "image-labeling",
    "image-classification",
    "semantic-segmentation",
    "data-labeling",
    "text-annotation"
  ],
  "dependencies": {
    "@thi.ng/rle-pack": "^2.1.6",
    "babel-preset-react-app": "^9.1.1",
    "d3": "^5.16.0",
    "magic-wand-js": "^1.0.0",
<<<<<<< HEAD
    "rc-tree": "^5.3.0",
=======
    "papaparse": "^5.3.1",
>>>>>>> 723d4d71
    "react-konva-utils": "^0.2.0"
  },
  "nohoist": [
    "**/babel-preset-react-app/@babel/runtime"
  ]
}<|MERGE_RESOLUTION|>--- conflicted
+++ resolved
@@ -220,11 +220,8 @@
     "babel-preset-react-app": "^9.1.1",
     "d3": "^5.16.0",
     "magic-wand-js": "^1.0.0",
-<<<<<<< HEAD
     "rc-tree": "^5.3.0",
-=======
     "papaparse": "^5.3.1",
->>>>>>> 723d4d71
     "react-konva-utils": "^0.2.0"
   },
   "nohoist": [
