import { Block, Elem } from "../../utils/bem";
import { Controls, ControlsStepHandler } from "./Controls";
import { Seeker } from "./Seeker";
import { FC, MouseEvent, useCallback, useEffect, useMemo, useState } from "react";
import { default as Views, ViewTypes } from "./Views";

import "./Timeline.styl";
import { clamp, isDefined } from "../../utils/utilities";
import { TimelineContextProvider } from "./Context";
import { TimelineContextValue, TimelineStepFunction } from "./Types";

export interface TimelineProps<D extends ViewTypes = "frames"> {
  regions: any[];
  length: number;
  position: number;
  mode: D;
  framerate: number;
  playing: boolean;
  zoom?: number;
  fullscreen?: boolean;
  disableFrames?: boolean;
  className?: string;
  defaultStepSize?: number;
  onPlayToggle: (playing: boolean) => void;
  onPositionChange: (value: number) => void;
  onToggleVisibility?: (id: string, visibility: boolean) => void;
  onDeleteRegion?: (id: string) => void;
  onSelectRegion?: (event: MouseEvent<HTMLDivElement>, id: string, select?: boolean) => void;
  onAction?: (event: MouseEvent, action: string, data?: any) => void;
  onFullscreenToggle?: () => void;
}

export const Timeline: FC<TimelineProps> = ({
  regions,
  zoom = 1,
  mode = "frames",
  length = 1024,
  position = 1,
  framerate = 24,
  playing = false,
  fullscreen = false,
  disableFrames = false,
  defaultStepSize = 10,
  className,
  onPlayToggle,
  onPositionChange,
  onToggleVisibility,
  onDeleteRegion,
  onSelectRegion,
  onAction,
  onFullscreenToggle,
}) => {
  const View = Views[mode];

  const [currentPosition, setCurrentPosition] = useState(clamp(position, 1, Infinity));
  const [seekOffset, setSeekOffset] = useState(0);
  const [seekVisibleWidth, setSeekVisibleWidth] = useState(0);
  const [viewCollapsed, setViewCollapsed] = useState(false);
  const step = useMemo(() => defaultStepSize * zoom, [zoom, defaultStepSize]);

  const setInternalPosition = (newPosition: number) => {
    const clampedValue = clamp(newPosition, 1, length);

    if (clampedValue !== currentPosition) {
      setCurrentPosition(clampedValue);
      onPositionChange?.(clampedValue);
    }
  };

  const increasePosition: ControlsStepHandler = (_, stepSize) => {
    const nextPosition = stepSize?.(length, currentPosition, regions, 1) ?? currentPosition + 1;

    setInternalPosition(nextPosition);
  };

  const decreasePosition: ControlsStepHandler = (_, stepSize) => {
    const nextPosition = stepSize?.(length, currentPosition, regions, -1) ?? currentPosition - 1;

    setInternalPosition(nextPosition);
  };

  const contextValue: TimelineContextValue = {
    position,
    length,
    regions,
    step,
    playing,
    seekOffset,
<<<<<<< HEAD
    visibleWidth: seekVisibleWidth,
=======
>>>>>>> 438edeb5
    settings: View.settings,
    visibleWidth: seekVisibleWidth,
  };

  useEffect(() => {
    setCurrentPosition(clamp(position, 1, length));
  }, [position, length]);

  return (
    <TimelineContextProvider value={contextValue}>
      <Block name="timeline" className={className}>
        <Elem name="topbar">
          <Controls
            length={length}
            position={currentPosition}
            frameRate={framerate}
            playing={playing}
            collapsed={viewCollapsed}
            onPlayToggle={onPlayToggle}
            fullscreen={fullscreen}
            disableFrames={disableFrames}
            onFullScreenToggle={() => onFullscreenToggle?.()}
            onStepBackward={decreasePosition}
            onStepForward={increasePosition}
            onRewind={(steps) => setInternalPosition(isDefined(steps) ? currentPosition - steps : 0)}
            onForward={(steps) => setInternalPosition(isDefined(steps) ? currentPosition + steps : length)}
            onPositionChange={setInternalPosition}
            onToggleCollapsed={setViewCollapsed}
            extraControls={View.Controls && !disableFrames ? (
              <View.Controls
                onAction={(e, action, data) => {
                  onAction?.(e, action, data);
                }}
              />
            ) : null}
          />

          <Seeker
            length={length}
            position={currentPosition}
            seekOffset={seekOffset}
            seekVisible={seekVisibleWidth}
            onIndicatorMove={setSeekOffset}
            onSeek={setInternalPosition}
            minimap={View.Minimap ? (
              <View.Minimap/>
            ): null}
          />
        </Elem>

        {!viewCollapsed && !disableFrames && (
          <Elem name="view">
            <View.View
              step={step}
              length={length}
              regions={regions}
              playing={playing}
              position={currentPosition}
              offset={seekOffset}
              onScroll={setSeekOffset}
              onResize={setSeekVisibleWidth}
              onChange={setInternalPosition}
              onToggleVisibility={onToggleVisibility}
              onDeleteRegion={onDeleteRegion}
              onSelectRegion={onSelectRegion}
            />
          </Elem>
        )}
      </Block>
    </TimelineContextProvider>
  );
};<|MERGE_RESOLUTION|>--- conflicted
+++ resolved
@@ -86,10 +86,6 @@
     step,
     playing,
     seekOffset,
-<<<<<<< HEAD
-    visibleWidth: seekVisibleWidth,
-=======
->>>>>>> 438edeb5
     settings: View.settings,
     visibleWidth: seekVisibleWidth,
   };
