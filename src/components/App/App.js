--- conflicted
+++ resolved
@@ -39,11 +39,8 @@
 import { Block, Elem } from "../../utils/bem";
 import './App.styl';
 import { Space } from "../../common/Space/Space";
-<<<<<<< HEAD
+import { DynamicPreannotationsControl } from "../AnnotationTab/DynamicPreannotationsControl";
 import { Annotation } from "./Annotation";
-=======
-import { DynamicPreannotationsControl } from "../AnnotationTab/DynamicPreannotationsControl";
->>>>>>> dee1721b
 
 /**
  * App
