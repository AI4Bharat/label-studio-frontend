--- conflicted
+++ resolved
@@ -10,17 +10,10 @@
 // Fix shortcuts focus and cursor problems
 export const FF_DEV_1564_DEV_1565 = "ff_front_dev_1564_dev_1565_shortcuts_focus_and_cursor_010222_short";
 
-<<<<<<< HEAD
-=======
-// Fix work of shortcuts in results
-// @requires FF_DEV_1564_DEV_1565
-export const FF_DEV_1566 = "ff_front_dev_1566_shortcuts_in_results_010222_short";
-
 function getFeatureFlags() {
   return window.APP_SETTINGS?.feature_flags || {};
 }
 
->>>>>>> 10074917
 export function isFF(id) {
   return getFeatureFlags()[id] === true;
 }