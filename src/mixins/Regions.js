import { getEnv, getParent, getRoot, getType, types } from "mobx-state-tree";
import { guidGenerator } from "../core/Helpers";
import { AnnotationMixin } from "./AnnotationMixin";

const RegionsMixin = types
  .model({
    // id: types.optional(types.identifier, guidGenerator),
    pid: types.optional(types.string, guidGenerator),

    score: types.maybeNull(types.number),
    readonly: types.optional(types.boolean, false),

    hidden: types.optional(types.boolean, false),

    parentID: types.optional(types.string, ""),

    fromSuggestion: false,

    // Dynamic preannotations enabled
    dynamic: false,

    origin: types.optional(types.enumeration([
      'prediction',
      'prediction-changed',
      'manual',
    ]), 'manual'),
  })
  .volatile(() => ({
    // selected: false,
    _highlighted: false,
    isDrawing: false,
    perRegionFocusRequest: null,
    shapeRef: null,
    drawingTimeout: null,
  }))
  .views(self => ({
    get perRegionStates() {
      const states = self.states;

      return states && states.filter(s => s.perregion === true);
    },

    get store() {
      return getRoot(self);
    },

    get parent() {
      return getParent(self);
    },

    get editable() {
      return self.readonly === false && self.annotation.editable === true;
    },

    get isCompleted() {
      return !self.isDrawing;
    },

    get highlighted() {
      return self._highlighted;
    },

    get inSelection() {
      return self.annotation?.regionStore.isSelected(self);
    },

<<<<<<< HEAD
    get isReady() {
      return true;
=======
    getConnectedDynamicRegions(selfExcluding) {
      const { regions = [] } = getRoot(self).annotationStore?.selected || {};

      return regions.filter(r => {
        if (selfExcluding && r === self) return false;
        return r.dynamic && r.type === self.type && r.labelName === self.labelName;
      });
>>>>>>> 50bc501e
    },

  }))
  .actions(self => {
    return {
      setParentID(id) {
        self.parentID = id;
      },

      setDrawing(val) {
        self.isDrawing = val;
      },

      setShapeRef(ref) {
        self.shapeRef = ref;
      },

      beforeDestroy() {
        self.notifyDrawingFinished({ destroy: true });
      },

      // All of the below accept size as an argument
      moveTop() {},
      moveBottom() {},
      moveLeft() {},
      moveRight() {},

      sizeRight() {},
      sizeLeft() {},
      sizeTop() {},
      sizeBottom() {},

      // "web" degree is opposite to mathematical, -90 is 90 actually
      // swapSizes = true when canvas is already rotated at this moment
      // @todo not used
      rotatePoint(point, degree, swapSizes = true) {
        const { x, y } = point;

        if (!degree) return { x, y };

        degree = (360 + degree) % 360;
        // transform origin is (w/2, w/2) for ccw rotation
        // (h/2, h/2) for cw rotation
        const w = self.parent.stageWidth;
        const h = self.parent.stageHeight;
        // actions: translate to fit origin, rotate, translate back
        //   const shift = size / 2;
        //   const newX = (x - shift) * cos + (y - shift) * sin + shift;
        //   const newY = -(x - shift) * sin + (y - shift) * cos + shift;
        // for ortogonal degrees it's simple:

        if (degree === 270) return { x: y, y: (swapSizes ? h : w) - x };
        if (degree === 90) return { x: (swapSizes ? w : h) - y, y: x };
        if (Math.abs(degree) === 180) return { x: w - x, y: h - y };
        return { x, y };
      },

      // @todo not used
      rotateDimensions({ width, height }, degree) {
        if ((degree + 360) % 180 === 0) return { width, height };
        return { width: height, height: width };
      },

      convertXToPerc(x) {
        return (x * 100) / self.parent.stageWidth;
      },

      convertYToPerc(y) {
        return (y * 100) / self.parent.stageHeight;
      },

      convertHDimensionToPerc(hd) {
        return (hd * (self.scaleX || 1) * 100) / self.parent.stageWidth;
      },

      convertVDimensionToPerc(vd) {
        return (vd * (self.scaleY || 1) * 100) / self.parent.stageHeight;
      },

      // update region appearence based on it's current states, for
      // example bbox needs to update its colors when you change the
      // label, becuase it takes color from the label
      updateAppearenceFromState() {},

      serialize() {
        console.error("Region class needs to implement serialize");
      },

      toStateJSON() {
        const parent = self.parent;
        const buildTree = control => {
          const tree = {
            id: self.pid,
            from_name: control.name,
            to_name: parent.name,
            source: parent.value,
            type: control.type,
            parent_id: self.parentID === "" ? null : self.parentID,
          };

          if (self.normalization) tree["normalization"] = self.normalization;

          return tree;
        };

        if (self.states && self.states.length) {
          return self.states
            .map(s => {
              const ser = self.serialize(s, parent);

              if (!ser) return null;

              const tree = {
                ...buildTree(s),
                ...ser,
              };

              // in case of labels it's gonna be, labels: ["label1", "label2"]

              return tree;
            })
            .filter(Boolean);
        } else {
          const obj = self.annotation.toNames.get(parent.name);
          const control = obj.length ? obj[0] : obj;

          const tree = {
            ...buildTree(control),
            ...self.serialize(control, parent),
          };

          return tree;
        }
      },

      selectRegion() {},

      /**
     * @todo fix "keep selected" setting
     * Common logic for unselection; specific actions should be in `afterUnselectRegion`
     * @param {boolean} tryToKeepStates try to keep states selected if such settings enabled
     */
      unselectRegion(tryToKeepStates = false) {
        console.log("UNSELECT REGION", "you should not be here");
        // eslint-disable-next-line no-constant-condition
        if (1) return;
        const annotation = self.annotation;
        const parent = self.parent;
        const keepStates = tryToKeepStates && self.store.settings.continuousLabeling;

        if (annotation.relationMode) {
          annotation.stopRelationMode();
        }
        if (parent.setSelected) {
          parent.setSelected(undefined);
        }

        self.selected = false;
        annotation.setHighlightedNode(null);

        self.afterUnselectRegion();

        if (!keepStates) {
          annotation.unloadRegionState(self);
        }
      },

      afterUnselectRegion() {},

      onClickRegion(ev) {
        const annotation = self.annotation;

        if (!annotation.editable || self.isDrawing) return;

        if (annotation.relationMode) {
          annotation.addRelation(self);
          annotation.stopRelationMode();
          annotation.regionStore.unselectAll();
        } else {
          self._selectArea(ev?.ctrlKey || ev?.metaKey);
        }
      },

      _selectArea(additiveMode = false) {
        this.cancelPerRegionFocus();
        const annotation = self.annotation;

        if (additiveMode) {
          annotation.toggleRegionSelection(self);
        } else {const wasNotSelected = !self.selected;


          if (wasNotSelected) {
            annotation.selectArea(self);
          } else {
            annotation.unselectAll();
          }
        }
      },

      requestPerRegionFocus() {
        self.perRegionFocusRequest = Date.now();
      },

      cancelPerRegionFocus() {
        self.perRegionFocusRequest = null;
      },

      setHighlight(val) {
        self._highlighted = val;
      },

      toggleHighlight() {
        self.setHighlight(!self._highlighted);
      },

      toggleHidden(e) {
        self.hidden = !self.hidden;
        e && e.stopPropagation();
      },

      notifyDrawingFinished({ destroy = false } = {}) {
        if (self.origin === 'prediction') {
          self.origin = 'prediction-changed';
        }

        // everything above is related to dynamic preannotations
        if (!self.dynamic || self.fromSuggestion) return;

        clearTimeout(self.drawingTimeout);

        if (self.isDrawing === false) {
          const timeout = getType(self).name.match(/brush/i) ? 1200 : 0;
          const env = getEnv(self);

          self.drawingTimeout = setTimeout(() => {
            env.events.invoke("regionFinishedDrawing", self, self.getConnectedDynamicRegions(destroy));
          }, timeout);
        }
      },
    };
  });

export default types.compose(RegionsMixin, AnnotationMixin);<|MERGE_RESOLUTION|>--- conflicted
+++ resolved
@@ -64,10 +64,10 @@
       return self.annotation?.regionStore.isSelected(self);
     },
 
-<<<<<<< HEAD
     get isReady() {
       return true;
-=======
+    },
+
     getConnectedDynamicRegions(selfExcluding) {
       const { regions = [] } = getRoot(self).annotationStore?.selected || {};
 
@@ -75,7 +75,6 @@
         if (selfExcluding && r === self) return false;
         return r.dynamic && r.type === self.type && r.labelName === self.labelName;
       });
->>>>>>> 50bc501e
     },
 
   }))
