--- conflicted
+++ resolved
@@ -64,11 +64,7 @@
  */
 // import { AllTypes } from "../examples/all_types";
 
-<<<<<<< HEAD
-const data = ImageBbox;
-=======
 const data = ImageTools;
->>>>>>> 723d4d71
 
 function getData(task) {
   if (task && task.data) {
