/* eslint-disable @typescript-eslint/no-unused-vars */
/* eslint-disable no-unused-vars */
import External from "../core/External";
import Messages from "../utils/messages";

/**
 * Text
 */
import { DialogueAnalysis } from "../examples/dialogue_analysis";
import { NamedEntity } from "../examples/named_entity";
import { References } from "../examples/references";
import { Required } from "../examples/required";
import { Sentiment } from "../examples/sentiment_analysis";
import { Nested as NestedSimple } from "../examples/nested_choices";
import { Nested } from "../examples/nested_choices/complicated";
import { Dialogue } from "../examples/phrases";

/**
 * Audio
 */
import { AudioClassification } from "../examples/audio_classification";
import { AudioRegions } from "../examples/audio_regions";
import { TranscribeAudio } from "../examples/transcribe_audio";
import { VideoRegions } from "../examples/video";

/**
 * Image
 */
import { ImageBbox } from "../examples/image_bbox";
import { ImageBboxLarge } from "../examples/image_bbox_large";
import { ImageKeyPoint } from "../examples/image_keypoints";
import { ImageMultilabel } from "../examples/image_multilabel";
import { ImageEllipselabels } from "../examples/image_ellipses";
import { ImagePolygons } from "../examples/image_polygons";
import { ImageSegmentation } from "../examples/image_segmentation";
import { ImageTools } from "../examples/image_tools";

/**
 * HTML
 */
import { HTMLDocument } from "../examples/html_document";
import { Taxonomy } from "../examples/taxonomy";

/**
 * RichText (HTML or plain text)
 */
import { RichTextHtml } from "../examples/rich_text_html";
import { RichTextPlain } from "../examples/rich_text_plain";
import { RichTextPlainRemote } from "../examples/rich_text_plain_remote";

/**
 * Different
 */
import { Pairwise } from "../examples/pairwise";
import { Repeater } from "../examples/repeater";

import { TimeSeries } from "../examples/timeseries";
import { TimeSeriesSingle } from "../examples/timeseries_single";

/**
 * Custom Data
 */
// import { AllTypes } from "../examples/all_types";

<<<<<<< HEAD
const data = ImageSegmentation;
=======
const data = VideoRegions;
>>>>>>> c67f222e

function getData(task) {
  if (task && task.data) {
    return {
      ...task,
      data: JSON.stringify(task.data),
    };
  }

  return task;
}

/**
 * Get current config
 * @param {string} pathToConfig
 */
async function getConfig(pathToConfig) {
  const response = await fetch(pathToConfig);
  const config = await response.text();

  return config;
}

/**
 * Get custom config
 */
async function getExample() {
  let datatype = data;

  let config = await getConfig(datatype.config);
  let annotations = datatype.annotation.annotations;
  let predictions = datatype.tasks[0].predictions;

  let task = {
    annotations,
    predictions,
    data: JSON.stringify(datatype.tasks[0].data),
  };

  return { config, task, annotations, predictions };
}

/**
 * Function to return App element
 */
function rootElement(element) {
  let root;

  if (typeof element === "string") {
    root = document.getElementById(element);
  } else {
    root = element;
  }

  root.innerHTML = "";

  root.style.width = "auto";

  return root;
}

/**
 * Function to configure application with callbacks
 * @param {object} params
 */
function configureApplication(params) {
  const options = {
    alert: m => console.log(m), // Noop for demo: window.alert(m)
    messages: { ...Messages, ...params.messages },
    onSubmitAnnotation: params.onSubmitAnnotation ? params.onSubmitAnnotation : External.onSubmitAnnotation,
    onUpdateAnnotation: params.onUpdateAnnotation ? params.onUpdateAnnotation : External.onUpdateAnnotation,
    onDeleteAnnotation: params.onDeleteAnnotation ? params.onDeleteAnnotation : External.onDeleteAnnotation,
    onSkipTask: params.onSkipTask ? params.onSkipTask : External.onSkipTask,
    onSubmitDraft: params.onSubmitDraft,
    onTaskLoad: params.onTaskLoad ? params.onTaskLoad : External.onTaskLoad,
    onLabelStudioLoad: params.onLabelStudioLoad ? params.onLabelStudioLoad : External.onLabelStudioLoad,
    onEntityCreate: params.onEntityCreate || External.onEntityCreate,
    onEntityDelete: params.onEntityDelete || External.onEntityDelete,
    onGroundTruth: params.onGroundTruth || External.onGroundTruth,
    onSelectAnnotation: params.onSelectAnnotation || External.onSelectAnnotation,
    onAcceptAnnotation: params.onAcceptAnnotation || External.onAcceptAnnotation,
    onRejectAnnotation: params.onRejectAnnotation || External.onRejectAnnotation,
    onStorageInitialized: params.onStorageInitialized || External.onStorageInitialized,
  };

  return options;
}

export default { rootElement, getExample, getData, configureApplication };<|MERGE_RESOLUTION|>--- conflicted
+++ resolved
@@ -62,11 +62,7 @@
  */
 // import { AllTypes } from "../examples/all_types";
 
-<<<<<<< HEAD
-const data = ImageSegmentation;
-=======
 const data = VideoRegions;
->>>>>>> c67f222e
 
 function getData(task) {
   if (task && task.data) {
