--- conflicted
+++ resolved
@@ -51,15 +51,11 @@
         },
       };
 
-<<<<<<< HEAD
-      // res.value = Object.assign(res.value, control.serializableValue);
-=======
-      if (object.savetextresult === "yes") {
+      if (self.object.savetextresult === "yes") {
         res.value["text"] = self.text;
       }
 
-      res.value = Object.assign(res.value, control.serializableValue);
->>>>>>> 7e85d599
+      // res.value = Object.assign(res.value, control.serializableValue);
 
       return res;
     },
