import React, { Fragment } from "react";
import { Rect, Group, Text, Label } from "react-konva";
import { observer, inject } from "mobx-react";
import { types, getParentOfType, getParent, getRoot } from "mobx-state-tree";

import Constants from "../core/Constants";
import DisabledMixin from "../mixins/Normalization";
import NormalizationMixin from "../mixins/Normalization";
import RegionsMixin from "../mixins/Regions";
import Registry from "../core/Registry";
import Utils from "../utils";
import WithStatesMixin from "../mixins/WithStates";
import { ChoicesModel } from "../tags/control/Choices";
import { ImageModel } from "../tags/object/Image";
import { LabelOnRect } from "../components/ImageView/LabelOnRegion";
import { RatingModel } from "../tags/control/Rating";
import { RectangleLabelsModel } from "../tags/control/RectangleLabels";
import { TextAreaModel } from "../tags/control/TextArea";
import { guidGenerator } from "../core/Helpers";

/**
 * Rectangle object for Bounding Box
 *
 */
const Model = types
  .model({
    id: types.optional(types.identifier, guidGenerator),
    pid: types.optional(types.string, guidGenerator),
    type: "rectangleregion",

    x: types.number,
    y: types.number,

    relativeX: types.optional(types.number, 0),
    relativeY: types.optional(types.number, 0),

    relativeWidth: types.optional(types.number, 0),
    relativeHeight: types.optional(types.number, 0),

    startX: types.optional(types.number, 0),
    startY: types.optional(types.number, 0),

    width: types.number,
    height: types.number,

    scaleX: types.optional(types.number, 1),
    scaleY: types.optional(types.number, 1),

    rotation: types.optional(types.number, 0),

    opacity: types.number,

    fill: types.optional(types.boolean, true),
    fillColor: types.optional(types.string, Constants.FILL_COLOR),
    fillOpacity: types.optional(types.number, 0.6),

    strokeColor: types.optional(types.string, Constants.STROKE_COLOR),
    strokeWidth: types.optional(types.number, Constants.STROKE_WIDTH),

    states: types.maybeNull(types.array(types.union(RectangleLabelsModel, TextAreaModel, ChoicesModel, RatingModel))),

    wp: types.maybeNull(types.number),
    hp: types.maybeNull(types.number),

    sw: types.maybeNull(types.number),
    sh: types.maybeNull(types.number),

    coordstype: types.optional(types.enumeration(["px", "perc"]), "px"),

    supportsTransform: true,
  })
  .views(self => ({
    get parent() {
      return getParentOfType(self, ImageModel);
    },
  }))
  .actions(self => ({
    afterCreate() {
      self.startX = self.x;
      self.startY = self.y;

      if (self.coordstype === "perc") {
        self.relativeX = self.x;
        self.relativeY = self.y;
        self.relativeWidth = self.width;
        self.relativeHeight = self.height;
      }

      self.updateAppearenceFromState();
    },

    updateAppearenceFromState() {
      if (self.states && self.states.length) {
        const stroke = self.states[0].getSelectedColor();
        self.strokeColor = stroke;
        self.fillColor = stroke;
      }
    },

    rotate(degree) {
      const p = self.rotatePoint(self, degree);
      if (degree === -90) p.y -= self.width;
      if (degree === 90) p.x -= self.height;
      self.setPosition(p.x, p.y, self.height, self.width, self.rotation);
    },

    unselectRegion() {
      self.selected = false;
      self.parent.setSelected(undefined);
      self.completion.setHighlightedNode(null);

      self.completion.unloadRegionState(self);
    },

    coordsInside(x, y) {
      // check if x and y are inside the rectangle
      const rx = self.x;
      const ry = self.y;
      const rw = self.width * (self.scaleX || 1);
      const rh = self.height * (self.scaleY || 1);

      if (x > rx && x < rx + rw && y > ry && y < ry + rh) return true;

      return false;
    },

    selectRegion() {
      self.selected = true;
      self.completion.setHighlightedNode(self);
      self.parent.setSelected(self.id);

      self.completion.loadRegionState(self);
    },

    /**
     * Boundg Box set position on canvas
     * @param {number} x
     * @param {number} y
     * @param {number} width
     * @param {number} height
     * @param {number} rotation
     */
    setPosition(x, y, width, height, rotation) {
      self.x = x;
      self.y = y;
      self.width = width;
      self.height = height;

      self.relativeX = (x / self.parent.stageWidth) * 100;
      self.relativeY = (y / self.parent.stageHeight) * 100;

      self.relativeWidth = (width / self.parent.stageWidth) * 100;
      self.relativeHeight = (height / self.parent.stageHeight) * 100;

      self.rotation = (rotation + 360) % 360;
    },

    setScale(x, y) {
      self.scaleX = x;
      self.scaleY = y;
    },

    addState(state) {
      self.states.push(state);
    },

    setFill(color) {
      self.fill = color;
    },

    updateImageSize(wp, hp, sw, sh) {
      self.wp = wp;
      self.hp = hp;

      self.sw = sw;
      self.sh = sh;

      if (self.coordstype === "px") {
        self.x = (sw * self.relativeX) / 100;
        self.y = (sh * self.relativeY) / 100;
        self.width = (sw * self.relativeWidth) / 100;
        self.height = (sh * self.relativeHeight) / 100;
      } else if (self.coordstype === "perc") {
        self.x = (sw * self.x) / 100;
        self.y = (sh * self.y) / 100;
        self.width = (sw * self.width) / 100;
        self.height = (sh * self.height) / 100;
        self.coordstype = "px";
      }
    },

    serialize(control, object) {
<<<<<<< HEAD
      const degree = (360 - self.parent.rotation) % 360;
      let { x, y } = self.rotatePoint(self, degree, false);
      if (degree === 270) y -= self.width;
      if (degree === 90) x -= self.height;
      if (degree === 180) {
        x -= self.width;
        y -= self.height;
      }

      const natural = self.rotateDimensions({ width: object.naturalWidth, height: object.naturalHeight }, degree);
      const stage = self.rotateDimensions({ width: object.stageWidth, height: object.stageHeight }, degree);
      const { width, height } = self.rotateDimensions(
        {
=======
      let res = {
        original_width: object.naturalWidth,
        original_height: object.naturalHeight,
        value: {
          x: (self.x * 100) / object.stageWidth,
          y: (self.y * 100) / object.stageHeight,
>>>>>>> cd0e822b
          width: (self.width * (self.scaleX || 1) * 100) / object.stageWidth, //  * (self.scaleX || 1)
          height: (self.height * (self.scaleY || 1) * 100) / object.stageHeight,
        },
        degree,
      );

      return {
        original_width: natural.width,
        original_height: natural.height,
        image_rotation: self.parent.rotation,
        value: {
          x: (x * 100) / stage.width,
          y: (y * 100) / stage.height,
          width,
          height,
          rotation: self.rotation,
        },
      };

      res.value = Object.assign(res.value, control.serializableValue);

      return res;
    },
  }));

const RectRegionModel = types.compose(
  "RectRegionModel",
  WithStatesMixin,
  RegionsMixin,
  NormalizationMixin,
  DisabledMixin,
  Model,
);

const HtxRectangleView = ({ store, item }) => {
  let { strokeColor, strokeWidth } = item;
  if (item.highlighted) {
    strokeColor = Constants.HIGHLIGHTED_STROKE_COLOR;
    strokeWidth = Constants.HIGHLIGHTED_STROKE_WIDTH;
  }

  if (item.hidden) return null;

  return (
    <Fragment>
      <Rect
        x={item.x}
        y={item.y}
        width={item.width}
        height={item.height}
        fill={item.fill ? Utils.Colors.convertToRGBA(item.fillColor, item.fillOpacity) : null}
        stroke={strokeColor}
        strokeWidth={strokeWidth}
        strokeScaleEnabled={false}
        shadowBlur={0}
        scaleX={item.scaleX}
        scaleY={item.scaleY}
        opacity={item.opacity}
        rotation={item.rotation}
        name={item.id}
        onTransformEnd={e => {
          const t = e.target;

          item.setPosition(
            t.getAttr("x"),
            t.getAttr("y"),
            t.getAttr("width") * t.getAttr("scaleX"),
            t.getAttr("height") * t.getAttr("scaleY"),
            t.getAttr("rotation"),
          );

          t.setAttr("scaleX", 1);
          t.setAttr("scaleY", 1);
        }}
        onDragEnd={e => {
          const t = e.target;

          item.setPosition(
            t.getAttr("x"),
            t.getAttr("y"),
            t.getAttr("width"),
            t.getAttr("height"),
            t.getAttr("rotation"),
          );
          item.setScale(t.getAttr("scaleX"), t.getAttr("scaleY"));
        }}
        dragBoundFunc={(pos, e) => {
          let { x, y } = pos;
          let { stageHeight, stageWidth } = getParent(item, 2);

          if (x <= 0) {
            x = 0;
          } else if (x + item.width >= stageWidth) {
            x = stageWidth - item.width;
          }

          if (y < 0) {
            y = 0;
          } else if (y + item.height >= stageHeight) {
            y = stageHeight - item.height;
          }

          return {
            x: x,
            y: y,
          };
        }}
        onMouseOver={e => {
          const stage = item.parent.stageRef;

          if (store.completionStore.selected.relationMode) {
            item.setHighlight(true);
            stage.container().style.cursor = Constants.RELATION_MODE_CURSOR;
          } else {
            stage.container().style.cursor = Constants.POINTER_CURSOR;
          }
        }}
        onMouseOut={e => {
          const stage = item.parent.stageRef;
          stage.container().style.cursor = Constants.DEFAULT_CURSOR;

          if (store.completionStore.selected.relationMode) {
            item.setHighlight(false);
          }
        }}
        onClick={e => {
          const stage = item.parent.stageRef;
          if (!item.completion.editable) return;

          if (store.completionStore.selected.relationMode) {
            stage.container().style.cursor = Constants.DEFAULT_CURSOR;
          }

          item.setHighlight(false);
          item.onClickRegion();
        }}
        draggable={item.editable}
      />
      <LabelOnRect item={item} />
    </Fragment>
  );
};

const HtxRectangle = inject("store")(observer(HtxRectangleView));

Registry.addTag("rectangleregion", RectRegionModel, HtxRectangle);

export { RectRegionModel, HtxRectangle };<|MERGE_RESOLUTION|>--- conflicted
+++ resolved
@@ -190,7 +190,6 @@
     },
 
     serialize(control, object) {
-<<<<<<< HEAD
       const degree = (360 - self.parent.rotation) % 360;
       let { x, y } = self.rotatePoint(self, degree, false);
       if (degree === 270) y -= self.width;
@@ -204,21 +203,13 @@
       const stage = self.rotateDimensions({ width: object.stageWidth, height: object.stageHeight }, degree);
       const { width, height } = self.rotateDimensions(
         {
-=======
-      let res = {
-        original_width: object.naturalWidth,
-        original_height: object.naturalHeight,
-        value: {
-          x: (self.x * 100) / object.stageWidth,
-          y: (self.y * 100) / object.stageHeight,
->>>>>>> cd0e822b
           width: (self.width * (self.scaleX || 1) * 100) / object.stageWidth, //  * (self.scaleX || 1)
           height: (self.height * (self.scaleY || 1) * 100) / object.stageHeight,
         },
         degree,
       );
 
-      return {
+      let res = {
         original_width: natural.width,
         original_height: natural.height,
         image_rotation: self.parent.rotation,
