/* global inject */
const { I } = inject();

function startErrorsCollector(done) {
  function CEErrorsCollector() {
    this.errors = [];
    this.errorHandler = this.errorHandler.bind(this);
    this._start();
  }

  CEErrorsCollector.prototype.errorHandler = function(ev)  {
<<<<<<< HEAD
    // Ignore an not meaningful error
=======
    // Ignore not meaningful error
>>>>>>> 24cd03b1
    if (ev.message === "ResizeObserver loop limit exceeded") return;

    this.errors.push(ev.message);
  };
  CEErrorsCollector.prototype.destroy = function() {
    this.errors = null;
    this._finish();
  };
  CEErrorsCollector.prototype._start = function()  {
    window.addEventListener("error", this.errorHandler);
  };
  CEErrorsCollector.prototype._finish = function()  {
    window.removeEventListener("error", this.errorHandler);
  };
  window._ceErrorsCollector = new CEErrorsCollector();
  done();
}

function stopErrorsCollector(done) {
  window._ceErrorsCollector.destroy();
  done();
}

function getErrors(done) {
  done(window._ceErrorsCollector.errors);
}

module.exports = {
  run() {
    I.executeAsyncScript(startErrorsCollector);
  },
  stop() {
    I.executeAsyncScript(stopErrorsCollector);
  },
  async grabErrors() {
    const errors = await I.executeAsyncScript(getErrors);

    return errors;
  },
};<|MERGE_RESOLUTION|>--- conflicted
+++ resolved
@@ -9,11 +9,7 @@
   }
 
   CEErrorsCollector.prototype.errorHandler = function(ev)  {
-<<<<<<< HEAD
-    // Ignore an not meaningful error
-=======
     // Ignore not meaningful error
->>>>>>> 24cd03b1
     if (ev.message === "ResizeObserver loop limit exceeded") return;
 
     this.errors.push(ev.message);
